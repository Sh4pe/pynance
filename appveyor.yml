image:
  - Visual Studio 2017

environment:
  matrix:
    - PYTHON_PATH: C:\Python27-x64
    - PYTHON_PATH: C:\Python36-x64

build: off

install:
  - set PATH=%PYTHON_PATH%;%PYTHON_PATH%\Scripts;%PATH%
  - pip install -r requirements.txt

test_script:
<<<<<<< HEAD
  - pytest --cov=./ --doctest-modules
=======
  - doit test
>>>>>>> ada3ec6b
<|MERGE_RESOLUTION|>--- conflicted
+++ resolved
@@ -13,8 +13,4 @@
   - pip install -r requirements.txt
 
 test_script:
-<<<<<<< HEAD
-  - pytest --cov=./ --doctest-modules
-=======
-  - doit test
->>>>>>> ada3ec6b
+  - doit test