--- conflicted
+++ resolved
@@ -7,12 +7,8 @@
 import pynance.dummy_test
 import pynance.textimporter_test
 import pynance.dash_viz.plot_flow_test
-<<<<<<< HEAD
 import pynance.database_test
-=======
 import pynance.parser_test
-
->>>>>>> 0bd0df06
 
 def doc_test_suite():
     """
@@ -48,11 +44,8 @@
     suite.addTests(pynance.dummy_test.test_suite())
     suite.addTests(pynance.textimporter_test.test_suite())
     suite.addTests(pynance.dash_viz.plot_flow_test.test_suite())
-<<<<<<< HEAD
     suite.addTests(pynance.database_test.test_suite())
-=======
     suite.addTests(pynance.parser_test.test_suite())
->>>>>>> 0bd0df06
 
     suite.addTest(doc_test_suite())
 
