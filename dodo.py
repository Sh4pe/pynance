--- conflicted
+++ resolved
@@ -7,11 +7,7 @@
 
 def task_test():
     return {
-<<<<<<< HEAD
-        'actions': ['pytest'],
-=======
         'actions': ['pytest --cov=./ --doctest-modules'],
->>>>>>> ada3ec6b
         'verbosity': 2
     }
 
