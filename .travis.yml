--- conflicted
+++ resolved
@@ -11,18 +11,7 @@
       install: sudo -H pip install -r requirements.txt
 
 install:
-<<<<<<< HEAD
-  - pip install pandas
-  - pip install numpy
-  - pip install dash
-  - pip install dash_core_components
-  - pip install dash_html_components
-  # The latest version of doit supporting Python 2 is 0.29.0
-  - test $(python -c 'import sys;print(sys.version_info[0])') -eq 2 && pip install 'doit==0.29.0' || pip install doit
-=======
   - pip install -r requirements.txt
-
->>>>>>> 54a88690
 script:
   - doit test
 
